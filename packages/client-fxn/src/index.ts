--- conflicted
+++ resolved
@@ -37,11 +37,7 @@
         }
         if (role === 'HOST') {
             this.setupHostRoutes();
-<<<<<<< HEAD
-            // this.setupGameLoop();
-=======
             this.setupGameLoop();
->>>>>>> 86bc4b30
         }
         const port = this.runtime.getSetting("SERVER_PORT") || 3000;
         this.app.listen(port, () => {
@@ -51,80 +47,6 @@
 
     private async setupGameLoop() {
         this.gameManager = new PokerManager(this.fxnClient);
-    }
-
-    private setupHostRoutes() {
-        this.app.get('/current-game-state', async (req, res) => {
-            try {
-                const hardCodedGameState = {
-                    potSize: 20,
-                    communityCards: [
-                        { rank: 'A', suit: '♠' },
-                        { rank: 'K', suit: '♠' },
-                        { rank: 'Q', suit: '♠' },
-                        { rank: 'J', suit: '♠' },
-                        { rank: '10', suit: '♠' },
-                    ],
-                    players: [
-                        {
-                            id: 'player-1',
-                            name: 'User',
-                            money: 1000,
-                            cards: [
-                                { rank: '3', suit: '♠' },
-                                { rank: '2', suit: '♠' },
-                            ],
-                            isFolded: false,
-                            isDealer: true,
-                            isWinner: false,
-                        },
-                        {
-                            id: 'player-2',
-                            name: 'Player 2',
-                            money: 800,
-                            cards: [
-                                { rank: '5', suit: '♠' },
-                                { rank: '4', suit: '♠' },
-                            ],
-                            isFolded: false,
-                            isDealer: false,
-                            isWinner: false,
-                        },
-                        {
-                            id: 'player-3',
-                            name: 'Player 3',
-                            money: 1200,
-                            cards: [
-                                { rank: '7', suit: '♠' },
-                                { rank: '6', suit: '♠' },
-                            ],
-                            isFolded: false,
-                            isDealer: false,
-                            isWinner: false,
-                        },
-                        {
-                            id: 'player-4',
-                            name: 'Player 4',
-                            money: 900,
-                            cards: [
-                                { rank: '9', suit: '♠' },
-                                { rank: '8', suit: '♠' },
-                            ],
-                            isFolded: false,
-                            isDealer: false,
-                            isWinner: false,
-                        },
-                        // Add more players as needed
-                    ],
-                };
-
-                // Send the hard-coded game state as a JSON response
-                res.json(hardCodedGameState);
-            } catch (error) {
-                console.error('Error serving host view:', error);
-                res.status(500).send('Internal Server Error');
-            }
-        });
     }
 
     // This is where subscribers are going to respond to the POST requests we send out in the manager
